--- conflicted
+++ resolved
@@ -1,12 +1,9 @@
-<<<<<<< HEAD
-=======
 vyatta-op (0.13.29) unstable; urgency=low
 
   * Add display of accounting information
 
  -- Stephen Hemminger <stephen.hemminger@vyatta.com>  Fri, 18 Dec 2009 16:27:24 -0800
 
->>>>>>> 1588e494
 vyatta-op (0.13.28) unstable; urgency=low
 
   * Use new cleaner command arguments
